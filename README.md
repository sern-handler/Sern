<div align="center">
  <img src="https://raw.githubusercontent.com/sern-handler/.github/main/banner.png" width="900px" />
</div>

<h1 align="center">Handlers. Redefined.</h1>
<h4 align="center">A customizable, batteries-included, powerful discord.js framework to streamline bot development.</h4>

<div align="center" styles="margin-top: 10px">
  <img src="https://img.shields.io/badge/open-source-brightgreen" />
  <a href="https://www.npmjs.com/package/@sern/handler"><img src="https://img.shields.io/npm/v/@sern/handler?maxAge=3600" alt="NPM version" /></a>
  <a href="https://www.npmjs.com/package/@sern/handler"><img src="https://img.shields.io/npm/dt/@sern/handler?maxAge=3600" alt="NPM downloads" /></a>
  <a href="https://opensource.org/licenses/MIT"><img src="https://img.shields.io/badge/license-MIT-brightgreen" alt="License MIT" /></a>
  <a href="https://sern.dev"><img alt="docs.rs" src="https://img.shields.io/docsrs/docs" /></a>
  <img alt="Lines of code" src="https://img.shields.io/badge/total%20lines-2k-blue" />
</div>


## 📜 Installation

```sh
npm install @sern/handler
```

```sh
yarn add @sern/handler
```

```sh
pnpm add @sern/handler
```
## Why?
- Most handlers don't support discord.js 14.7+
- Customizable commands
- Plug and play or customize to your liking
- Embraces reactive programming for consistent and reliable backend
- Customizable logger, error handling, and more
- Active development and growing [community](https://sern.dev/discord)
## 👀 Quick Look

* Support for discord.js v14 and all interactions
* Hybrid commands
* Lightweight and customizable
* ESM, CommonJS and TypeScript support
* A powerful CLI and awesome community-made plugins

## 👶 Basic Usage

#### ` index.js (CommonJS)`

```js
// Import the discord.js Client and GatewayIntentBits
const { Client, GatewayIntentBits } = require('discord.js');

// Import Sern namespace
const { Sern } = require('@sern/handler');

const client = new Client({
  intents: [
    GatewayIntentBits.Guilds,
    GatewayIntentBits.GuildMembers,
    GatewayIntentBits.GuildMessages
  ]
});
export const useContainer = Sern.makeDependencies({
    build: root => root
        .add({ '@sern/client': single(client)  })
        .upsert({ '@sern/logger': single(new DefaultLogging()) })
});

//View docs for all options
Sern.init({
	defaultPrefix: '!', // removing defaultPrefix will shut down text commands
	commands: 'src/commands',
	// events: 'src/events' (optional),
	containerConfig : {
		get: useContainer
	}
});

client.login("YOUR_BOT_TOKEN_HERE");
```

#### ` ping.js (CommonJS)`

```js
const { CommandType, commandModule } = require('@sern/handler');

exports.default = commandModule({
  name: 'ping',
  description: 'A ping pong command',
  type: CommandType.Slash,
  execute(ctx) {
    ctx.reply('pong!');
  }
});
```

## 🤖 Bots Using sern 
- [Community Bot](https://github.com/sern-handler/sern-community), the community bot for our [discord server](https://sern.dev/discord).
- [Vinci](https://github.com/SrIzan10/vinci), the bot for Mara Turing.
- [Bask](https://github.com/baskbotml/bask), Listen your favorite artists on Discord.
- [ava](https://github.com/SrIzan10/ava), A discord bot that plays KNGI and Gensokyo Radio.
<<<<<<< HEAD
- [Siamese (WIP)](https://github.com/Benzo-Fury/Siamese-Bot), Using AI to unleash the power in your server.
=======
- [Siamese](https://github.com/Benzo-Fury/Siamese-Bot), Using AI to unleash the power in your server.
- [Protector](https://github.com/needhamgary/Protector), Just a simple bot to help enhance a private minecraft server. **WIP**
>>>>>>> 58052e94

## 💻 CLI

It is **highly encouraged** to use the [command line interface](https://github.com/sern-handler/cli) for your project. Don't forget to view it.

## 🔗 Links

- [Official Documentation and Guide](https://sern.dev)
- [Support Server](https://sern.dev/discord)

## 👋 Contribute

- Read our contribution [guidelines](https://github.com/sern-handler/handler/blob/main/.github/CONTRIBUTING.md) carefully
- Pull up on [issues](https://github.com/sern-handler/handler/issues) and report bugs
- All kinds of contributions are welcomed.

<|MERGE_RESOLUTION|>--- conflicted
+++ resolved
@@ -100,12 +100,8 @@
 - [Vinci](https://github.com/SrIzan10/vinci), the bot for Mara Turing.
 - [Bask](https://github.com/baskbotml/bask), Listen your favorite artists on Discord.
 - [ava](https://github.com/SrIzan10/ava), A discord bot that plays KNGI and Gensokyo Radio.
-<<<<<<< HEAD
 - [Siamese (WIP)](https://github.com/Benzo-Fury/Siamese-Bot), Using AI to unleash the power in your server.
-=======
-- [Siamese](https://github.com/Benzo-Fury/Siamese-Bot), Using AI to unleash the power in your server.
 - [Protector](https://github.com/needhamgary/Protector), Just a simple bot to help enhance a private minecraft server. **WIP**
->>>>>>> 58052e94
 
 ## 💻 CLI
 
