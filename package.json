{
    "name": "@sern/handler",
    "packageManager": "yarn@3.5.0",
    "version": "3.0.3",
    "description": "A complete, customizable, typesafe, & reactive framework for discord bots.",
    "main": "./dist/index.js",
    "module": "./dist/index.mjs",
    "types": "./dist/index.d.ts",
    "exports": {
        ".": {
            "import": "./dist/index.mjs",
            "require": "./dist/index.js",
            "types": "./dist/index.d.ts"
        }
    },
    "scripts": {
        "watch": "tsup --watch",
        "clean-modules": "rimraf node_modules/ && npm install",
        "lint": "eslint src/**/*.ts",
        "format": "eslint src/**/*.ts --fix",
        "build:dev": "tsup --metafile",
        "build:prod": "tsup ",
        "prepare": "npm run build:prod",
        "pretty": "prettier --write .",
        "tdd": "vitest",
        "test": "vitest --run",
        "analyze-imports": "npx depcruise src --include-only \"^src\" --output-type dot | dot -T svg > dependency-graph.svg"
    },
    "keywords": [
        "sern-handler",
        "sern",
        "handler",
        "sern handler",
        "wrapper",
        "discord.js",
        "framework"
    ],
    "author": "SernDevs",
    "license": "MIT",
    "dependencies": {
        "iti": "^0.6.0",
        "rxjs": "^7.8.0",
<<<<<<< HEAD
        "ts-results-es": "^3.6.1"
=======
        "ts-results-es": "^4.0.0"
>>>>>>> c9f2d756
    },
    "devDependencies": {
        "@faker-js/faker": "^8.0.1",
        "@types/node": "^18.15.11",
        "@typescript-eslint/eslint-plugin": "5.58.0",
        "@typescript-eslint/parser": "5.59.1",
        "dependency-cruiser": "^13.0.5",
        "discord.js": "14.11.0",
        "esbuild": "^0.17.0",
        "eslint": "8.39.0",
        "prettier": "2.8.8",
        "tsup": "^6.7.0",
        "typescript": "5.0.2",
        "vitest": "latest"
    },
    "prettier": {
        "semi": true,
        "trailingComma": "all",
        "singleQuote": true,
        "printWidth": 100,
        "tabWidth": 4,
        "arrowParens": "avoid"
    },
    "eslintConfig": {
        "parser": "@typescript-eslint/parser",
        "extends": [
            "plugin:@typescript-eslint/recommended"
        ],
        "parserOptions": {
            "ecmaVersion": "latest",
            "sourceType": "script"
        },
        "rules": {
            "@typescript-eslint/no-non-null-assertion": "off",
            "quotes": [
                2,
                "single",
                {
                    "avoidEscape": true,
                    "allowTemplateLiterals": true
                }
            ],
            "semi": [
                "error",
                "always"
            ],
            "@typescript-eslint/no-empty-interface": 0,
            "@typescript-eslint/ban-types": 0,
            "@typescript-eslint/no-explicit-any": "off"
        }
    },
    "repository": {
        "type": "git",
        "url": "git+https://github.com/sern-handler/handler.git"
    },
    "homepage": "https://sern.dev"
}<|MERGE_RESOLUTION|>--- conflicted
+++ resolved
@@ -40,11 +40,7 @@
     "dependencies": {
         "iti": "^0.6.0",
         "rxjs": "^7.8.0",
-<<<<<<< HEAD
         "ts-results-es": "^3.6.1"
-=======
-        "ts-results-es": "^4.0.0"
->>>>>>> c9f2d756
     },
     "devDependencies": {
         "@faker-js/faker": "^8.0.1",
