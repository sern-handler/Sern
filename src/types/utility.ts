import type { InteractionReplyOptions, MessageReplyOptions } from 'discord.js';
import type { Module } from './core-modules';

export type Awaitable<T> = PromiseLike<T> | T;
export type Dictionary = Record<string, unknown>

export type AnyFunction = (...args: any[]) => unknown;

export interface SernEventsMapping {
    'module.register': [Payload];
    'module.activate': [Payload];
    error: [{ type: 'failure'; module?: Module; reason: string | Error }];
    warning: [Payload];
    modulesLoaded: [never?];
}

export type Payload =
    | { type: 'success'; module: Module }
    | { type: 'failure'; module?: Module; reason: string | Error }
    | { type: 'warning'; module: undefined; reason: string };

export type UnpackFunction<T> = T extends (...args: any) => infer U ? U : T
export type UnpackedDependencies = {
    [K in keyof Dependencies]: UnpackFunction<Dependencies[K]>
}
export type ReplyOptions = string | Omit<InteractionReplyOptions, 'fetchReply'> | MessageReplyOptions;


/**
 * @interface Wrapper
 * @description Configuration interface for the sern framework. This interface defines
 * the structure for configuring essential framework features including command handling,
 * event management, and task scheduling.
 */
export interface Wrapper {
<<<<<<< HEAD
    commands: string | string[];
    defaultPrefix?: string;
    events?: string | string[];
    tasks?: string | string[];
=======
    /**
     * @property {string} commands
     * @description Specifies the directory path where command modules are located.
     * This is a required property that tells Sern where to find and load command files.
     * The path should be relative to the project root.
     * 
     * @example
     * commands: "./dist/commands"
     */
    commands: string;

    /**
     * @property {boolean} [autoHandleErrors]
     * @description Optional flag to enable automatic error handling for modules.
     * When enabled, sern will automatically catch and handle errors that occur
     * during module execution, preventing crashes and providing error logging.
     * 
     * @default false
     */
    autoHandleErrors?: boolean;

    /**
     * @property {string} [defaultPrefix]
     * @description Optional prefix for text commands. This prefix will be used
     * to identify text commands in messages. If not specified, text commands {@link CommandType.Text}
     * will be disabled.
     * 
     * @example
     * defaultPrefix: "?"
     */
    defaultPrefix?: string;

    /**
     * @property {string} [events]
     * @description Optional directory path where event modules are located.
     * If provided, Sern will automatically register and handle events from
     * modules in this directory. The path should be relative to the project root.
     * 
     * @example
     * events: "./dist/events"
     */
    events?: string;

    /**
     * @property {string} [tasks]
     * @description Optional directory path where scheduled task modules are located.
     * If provided, Sern will automatically register and handle scheduled tasks
     * from modules in this directory. The path should be relative to the project root.
     * 
     * @example
     * tasks: "./dist/tasks"
     */
    tasks?: string;
>>>>>>> de6ae910
}<|MERGE_RESOLUTION|>--- conflicted
+++ resolved
@@ -33,23 +33,16 @@
  * event management, and task scheduling.
  */
 export interface Wrapper {
-<<<<<<< HEAD
-    commands: string | string[];
-    defaultPrefix?: string;
-    events?: string | string[];
-    tasks?: string | string[];
-=======
     /**
-     * @property {string} commands
+     * @property {string|string[]} commands
      * @description Specifies the directory path where command modules are located.
      * This is a required property that tells Sern where to find and load command files.
      * The path should be relative to the project root.
      * 
      * @example
-     * commands: "./dist/commands"
+     * commands: ["./dist/commands"]
      */
-    commands: string;
-
+    commands: string | string[];
     /**
      * @property {boolean} [autoHandleErrors]
      * @description Optional flag to enable automatic error handling for modules.
@@ -59,7 +52,6 @@
      * @default false
      */
     autoHandleErrors?: boolean;
-
     /**
      * @property {string} [defaultPrefix]
      * @description Optional prefix for text commands. This prefix will be used
@@ -70,27 +62,24 @@
      * defaultPrefix: "?"
      */
     defaultPrefix?: string;
-
     /**
-     * @property {string} [events]
+     * @property {string|string[]} [events]
      * @description Optional directory path where event modules are located.
      * If provided, Sern will automatically register and handle events from
      * modules in this directory. The path should be relative to the project root.
      * 
      * @example
-     * events: "./dist/events"
+     * events: ["./dist/events"]
      */
-    events?: string;
-
+    events?: string | string[];
     /**
-     * @property {string} [tasks]
+     * @property {string|string[]} [tasks]
      * @description Optional directory path where scheduled task modules are located.
      * If provided, Sern will automatically register and handle scheduled tasks
      * from modules in this directory. The path should be relative to the project root.
      * 
      * @example
-     * tasks: "./dist/tasks"
+     * tasks: ["./dist/tasks"]
      */
-    tasks?: string;
->>>>>>> de6ae910
+    tasks?: string | string[];
 }