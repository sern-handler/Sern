--- conflicted
+++ resolved
@@ -1,6 +1,6 @@
 import type { CommandInteractionOptionResolver } from 'discord.js';
+import type { CommandModule, EventModule, Module } from '../handler/structures/module';
 import type { PayloadType } from '../handler/structures/enums';
-import type { CommandModule, EventModule, Module } from './module';
 export type Nullish<T> = T | undefined | null;
 
 // Thanks to @kelsny
@@ -47,10 +47,6 @@
 export type SernEventsMapping = {
     ['module.register']: [Payload];
     ['module.activate']: [Payload];
-<<<<<<< HEAD
     ['error']: [Payload];
-=======
-    ['error']: [message: Error | string, root?: Module];
->>>>>>> 0c2f1b51
     ['warning']: [string];
 };