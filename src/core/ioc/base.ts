--- conflicted
+++ resolved
@@ -127,11 +127,7 @@
     //container should have no client or logger yet.
     const hasLogger = conf.exclude?.has('@sern/logger');
     if (!hasLogger) {
-<<<<<<< HEAD
-        __add_container('@sern/logger', new DefaultServices.DefaultLogging);
-=======
         __add_container('@sern/logger', new __Services.DefaultLogging);
->>>>>>> f8b69ae5
     }
     //Build the container based on the callback provided by the user
     conf.build(container as CoreContainer<Omit<CoreDependencies, '@sern/client'>>);
@@ -155,11 +151,7 @@
             && !containerSubject.hasKey('@sern/logger');
 
         if(includeLogger) {
-<<<<<<< HEAD
-            __add_container('@sern/logger', new DefaultServices.DefaultLogging);
-=======
             __add_container('@sern/logger', new __Services.DefaultLogging);
->>>>>>> f8b69ae5
         }
 
         containerSubject.ready();
