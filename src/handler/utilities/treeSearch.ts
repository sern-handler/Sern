<<<<<<< HEAD

=======
import type { SernAutocompleteData, SernOptionsData } from '../structures/module';
>>>>>>> 59c1c9c6
import { ApplicationCommandOptionType, AutocompleteInteraction } from 'discord.js';
import type { SernAutocompleteData, SernOptionsData } from '../../types/module';

export default function treeSearch(
    iAutocomplete: AutocompleteInteraction,
    options: SernOptionsData[] | undefined,
<<<<<<< HEAD
): SernAutocompleteData | undefined {
    if (options === undefined) return undefined;
    const _options = options.slice(); // required to prevent direct mutation of options
    let autocompleteData: SernAutocompleteData | undefined;
=======
): SernAutocompleteData {
    if (options === undefined) return undefined;
    const _options = options.slice(); // required to prevent direct mutation of options
    let autocompleteData: SernAutocompleteData;
>>>>>>> 59c1c9c6

    while (_options.length > 0) {
        const cur = _options.pop()!;
        switch (cur.type) {
            case ApplicationCommandOptionType.Subcommand:
            {
                for (const option of cur.options ?? []) {
                    _options.push(option);
                }
            }
                break;
            case ApplicationCommandOptionType.SubcommandGroup:
            {
                for (const command of cur.options ?? []) {
                    _options.push(command);
                }
            }
                break;
            default:
<<<<<<< HEAD
            {
                if (cur.autocomplete) {
                    const choice = iAutocomplete.options.getFocused(true);
                    if (cur.name === choice.name && cur.autocomplete) {
                        autocompleteData = cur;
=======
                {
                    if (cur.autocomplete) {
                        const choice = iAutocomplete.options.getFocused(true);
                        if (cur.name === choice.name && cur.autocomplete) {
                            autocompleteData = cur;
                        }
>>>>>>> 59c1c9c6
                    }
                }
            }
                break;
        }
    }
    return autocompleteData;
}<|MERGE_RESOLUTION|>--- conflicted
+++ resolved
@@ -1,25 +1,13 @@
-<<<<<<< HEAD
-
-=======
-import type { SernAutocompleteData, SernOptionsData } from '../structures/module';
->>>>>>> 59c1c9c6
 import { ApplicationCommandOptionType, AutocompleteInteraction } from 'discord.js';
 import type { SernAutocompleteData, SernOptionsData } from '../../types/module';
 
 export default function treeSearch(
     iAutocomplete: AutocompleteInteraction,
     options: SernOptionsData[] | undefined,
-<<<<<<< HEAD
 ): SernAutocompleteData | undefined {
     if (options === undefined) return undefined;
     const _options = options.slice(); // required to prevent direct mutation of options
     let autocompleteData: SernAutocompleteData | undefined;
-=======
-): SernAutocompleteData {
-    if (options === undefined) return undefined;
-    const _options = options.slice(); // required to prevent direct mutation of options
-    let autocompleteData: SernAutocompleteData;
->>>>>>> 59c1c9c6
 
     while (_options.length > 0) {
         const cur = _options.pop()!;
@@ -39,20 +27,11 @@
             }
                 break;
             default:
-<<<<<<< HEAD
             {
                 if (cur.autocomplete) {
                     const choice = iAutocomplete.options.getFocused(true);
                     if (cur.name === choice.name && cur.autocomplete) {
                         autocompleteData = cur;
-=======
-                {
-                    if (cur.autocomplete) {
-                        const choice = iAutocomplete.options.getFocused(true);
-                        if (cur.name === choice.name && cur.autocomplete) {
-                            autocompleteData = cur;
-                        }
->>>>>>> 59c1c9c6
                     }
                 }
             }
