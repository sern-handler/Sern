import type { Container } from 'iti';
import type { Dependencies, DependencyConfiguration, MapDeps } from '../../types/handler';
import SernEmitter from '../sernEmitter';
import { DefaultErrorHandling, DefaultLogging, DefaultModuleManager } from '../contracts';
import { Result } from 'ts-results-es';
import { BehaviorSubject } from 'rxjs';
import { createContainer } from 'iti';
import { type Wrapper, ModuleStore, SernError} from '../structures';

export const containerSubject = new BehaviorSubject(defaultContainer());

/**
 * Given the user's conf, check for any excluded dependency keys.
 * Then, call conf.build to get the rest of the users' dependencies.
 * Finally, update the containerSubject with the new container state
 * @param conf
 */
export function composeRoot<T extends Dependencies>(conf: DependencyConfiguration<T>) {
    //Get the current container. This should have no client or possible logger yet.
    const currentContainer = containerSubject.getValue();
    const excludeLogger = conf.exclude?.has('@sern/logger');
    if (!excludeLogger) {
        currentContainer.add({
            '@sern/logger': () => new DefaultLogging(),
        });
    }
    //Build the container based on the callback provided by the user
    const container = conf.build(currentContainer);
    //Check if the built container contains @sern/client or throw
    // a runtime exception
    Result.wrap(() => container.get('@sern/client')).expect(SernError.MissingRequired);

    if (!excludeLogger) {
        container.get('@sern/logger')?.info({ message: 'All dependencies loaded successfully.' });
    }
    //I'm sorry little one
    containerSubject.next(container as any);
}

export function useContainer<T extends Dependencies>() {
    const container = containerSubject.getValue() as Container<T, {}>;
    return <V extends (keyof T)[]>(...keys: [...V]) =>
        keys.map(key => Result.wrap(() => container.get(key)).unwrapOr(undefined)) as MapDeps<T, V>;
}

/**
 * Returns the underlying data structure holding all dependencies.
 * Please be careful as this only gets the client's current state.
 * Exposes some methods from iti
 */
export function useContainerRaw<T extends Dependencies>() {
    return containerSubject.getValue() as Container<T, {}>;
}

/**
 * Provides all the defaults for sern to function properly.
 * The only user provided dependency needs to be @sern/client
 */
function defaultContainer() {
    return createContainer()
        .add({ '@sern/errors': () => new DefaultErrorHandling() })
        .add({ '@sern/store': () => new ModuleStore() })
        .add(ctx => {
            return {
                '@sern/modules': () => new DefaultModuleManager(ctx['@sern/store']),
            };
        })
<<<<<<< HEAD
        .add({ '@sern/emitter': () => new SernEmitter()}) as Container<Omit<Dependencies, '@sern/client' | '@sern/logger'>, {}>;
}


export function makeFetcher(
    wrapper: Wrapper
) {
   const requiredDependencyKeys = [
       '@sern/emitter',
       '@sern/client', 
       '@sern/errors',
       '@sern/logger'
   ] as ['@sern/emitter', '@sern/client', '@sern/errors', '@sern/logger'];  
   return <Keys extends (keyof Dependencies)[]>(otherKeys: [...Keys]) =>
    wrapper
    .containerConfig
    .get(...requiredDependencyKeys, ...otherKeys) as MapDeps<Dependencies, [...typeof requiredDependencyKeys, ...Keys]>; }

=======
        .add({ '@sern/emitter': () => new SernEmitter() }) as Container<
        Omit<Dependencies, '@sern/client' | '@sern/logger'>,
        {}
    >;
}
>>>>>>> 0862bf92
<|MERGE_RESOLUTION|>--- conflicted
+++ resolved
@@ -65,8 +65,10 @@
                 '@sern/modules': () => new DefaultModuleManager(ctx['@sern/store']),
             };
         })
-<<<<<<< HEAD
-        .add({ '@sern/emitter': () => new SernEmitter()}) as Container<Omit<Dependencies, '@sern/client' | '@sern/logger'>, {}>;
+        .add({ '@sern/emitter': () => new SernEmitter() }) as Container<
+        Omit<Dependencies, '@sern/client' | '@sern/logger'>,
+        {}
+    >;
 }
 
 
@@ -75,19 +77,13 @@
 ) {
    const requiredDependencyKeys = [
        '@sern/emitter',
-       '@sern/client', 
+       '@sern/client',
        '@sern/errors',
        '@sern/logger'
-   ] as ['@sern/emitter', '@sern/client', '@sern/errors', '@sern/logger'];  
+   ] as ['@sern/emitter', '@sern/client', '@sern/errors', '@sern/logger'];
    return <Keys extends (keyof Dependencies)[]>(otherKeys: [...Keys]) =>
     wrapper
     .containerConfig
     .get(...requiredDependencyKeys, ...otherKeys) as MapDeps<Dependencies, [...typeof requiredDependencyKeys, ...Keys]>; }
 
-=======
-        .add({ '@sern/emitter': () => new SernEmitter() }) as Container<
-        Omit<Dependencies, '@sern/client' | '@sern/logger'>,
-        {}
-    >;
-}
->>>>>>> 0862bf92
+
