<<<<<<< HEAD
import dayJS from 'dayjs';
import Timezone from 'dayjs/plugin/timezone';
import UTC from 'dayjs/plugin/timezone';
=======
import dayjs from 'dayjs';
import timezone from 'dayjs/plugin/timezone';
import utc from 'dayjs/plugin/timezone';
>>>>>>> 47ea1435

enum sEvent  {
  GLOBAL_SLASH,
  LOCAL_SLASH,
  DM,
  CRASH,
  TEXT_CMD,
}

export default class Logger {
  public log<T extends sEvent>(e : T, message: string) {
    dayJS.extend(UTC);
    dayJS.extend(Timezone);
    dayJS.tz.guess();

    const tz = dayJS().format();
    console.log(`[${`${tz}`}][${sEvent[e]}] :: ${message}`);
  }

<<<<<<< HEAD
  public tableRam() {  
    throw Error('unimpl');

    console.table(
      Object.values(process.memoryUsage())
        .map(([k,v]) =>  { return {[k] : `${(Math.round(v) / 1024 / 1024 * 100) / 100}`} })
        .reduce(((r, c) => Object.assign(r, c)), {}))
  }
=======
    public tableRam() {  
        console.table(
            Object.entries(process.memoryUsage())
            .map(([k, v] : [string, number]) =>  { return {[k] : ((Math.round(v) / 1024 / 1024 * 100) / 100).toFixed(2) }})
            .reduce(((r, c) => Object.assign(r, c)), {})
        )
    }
>>>>>>> 47ea1435
}<|MERGE_RESOLUTION|>--- conflicted
+++ resolved
@@ -1,13 +1,6 @@
-<<<<<<< HEAD
 import dayJS from 'dayjs';
 import Timezone from 'dayjs/plugin/timezone';
 import UTC from 'dayjs/plugin/timezone';
-=======
-import dayjs from 'dayjs';
-import timezone from 'dayjs/plugin/timezone';
-import utc from 'dayjs/plugin/timezone';
->>>>>>> 47ea1435
-
 enum sEvent  {
   GLOBAL_SLASH,
   LOCAL_SLASH,
@@ -26,22 +19,11 @@
     console.log(`[${`${tz}`}][${sEvent[e]}] :: ${message}`);
   }
 
-<<<<<<< HEAD
-  public tableRam() {  
-    throw Error('unimpl');
-
-    console.table(
-      Object.values(process.memoryUsage())
-        .map(([k,v]) =>  { return {[k] : `${(Math.round(v) / 1024 / 1024 * 100) / 100}`} })
-        .reduce(((r, c) => Object.assign(r, c)), {}))
-  }
-=======
     public tableRam() {  
-        console.table(
-            Object.entries(process.memoryUsage())
-            .map(([k, v] : [string, number]) =>  { return {[k] : ((Math.round(v) / 1024 / 1024 * 100) / 100).toFixed(2) }})
-            .reduce(((r, c) => Object.assign(r, c)), {})
-        )
+      console.table(
+        Object.entries(process.memoryUsage())
+          .map(([k, v] : [string, number]) =>  { return {[k] : ((Math.round(v) / 1024 / 1024 * 100) / 100).toFixed(2) }})
+          .reduce(((r, c) => Object.assign(r, c)), {})
+      )
     }
->>>>>>> 47ea1435
 }