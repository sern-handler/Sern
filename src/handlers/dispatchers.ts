--- conflicted
+++ resolved
@@ -14,26 +14,11 @@
 import type { AnyFunction, Args } from '../types/utility';
 import type { CommandModule, Module, Processed } from '../types/core-modules';
 
-<<<<<<< HEAD
 //TODO: refactor dispatchers so that it implements a strategy for each different type of payload?
 export function dispatchMessage(module: Processed<CommandModule>, args: [Context, Args]) {
     return {
         module,
         args,
-=======
-function dispatchAutocomplete(payload: {
-    module: Processed<BothCommand>;
-    event: AutocompleteInteraction;
-}) {
-    const option = treeSearch(payload.event, payload.module.options);
-    assert.ok(
-        option,
-        Error(SernError.NotSupportedInteraction + ` There is no autocomplete tag for this option`),
-    );
-    return {
-        module: option.command as Processed<Module>, //autocomplete is not a true "module" warning cast!
-        args: [payload.event],
->>>>>>> 89f6bbb9
     };
 }
 
@@ -102,18 +87,6 @@
              	    args: [payload.event],
              	};
             }
-<<<<<<< HEAD
-            return { 
-                args: contextArgs(payload.event),
-                ...payload,
-            }; 
-        }
-        default:
-            return {
-                args: interactionArg(payload.event),
-                ...payload,
-            }
-=======
             return {
                 module: payload.module,
                 args: contextArgs(payload.event),
@@ -123,6 +96,5 @@
             module: payload.module,
             args: [payload.event],
         };
->>>>>>> 89f6bbb9
     }
 }