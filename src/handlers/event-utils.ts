import { Interaction, Message } from 'discord.js';
import {
    EMPTY,
    Observable,
    concatMap,
    filter,
    from,
    of,
    throwError,
    tap,
    MonoTypeOperatorFunction,
    catchError,
    finalize,
} from 'rxjs';
import {
    Files,
    Id,
    callPlugin,
    everyPluginOk,
    filterMapTo,
    handleError,
    SernError,
    VoidResult,
    useContainerRaw,
} from '../core/_internal';
import { Emitter, ErrorHandling, Logging, ModuleManager } from '../core';
import { contextArgs, createDispatcher } from './dispatchers';
import { ObservableInput, pipe } from 'rxjs';
import { SernEmitter } from '../core';
import { Err, Ok, Result } from 'ts-results-es';
import type { AnyFunction, Awaitable } from '../types/utility';
import type { ControlPlugin } from '../types/core-plugin';
import type { AnyModule, CommandModule, Module, Processed } from '../types/core-modules';
import type { ImportPayload } from '../types/core';

function createGenericHandler<Source, Narrowed extends Source, Output>(
    source: Observable<Source>,
    makeModule: (event: Narrowed) => Promise<Output>,
) {
    return (pred: (i: Source) => i is Narrowed) => 
        source.pipe(
            filter(pred),
            concatMap(makeModule));
}

/**
 * Removes the first character(s) _[depending on prefix length]_ of the message
 * @param msg
 * @param prefix The prefix to remove
 * @returns The message without the prefix
 * @example
 * message.content = '!ping';
 * console.log(fmt(message, '!'));
 * // [ 'ping' ]
 */
export function fmt(msg: string, prefix: string): string[] {
    return msg.slice(prefix.length).trim().split(/\s+/g);
}

/**
 *
 * Creates an RxJS observable that filters and maps incoming interactions to their respective modules.
 * @param i An RxJS observable of interactions.
 * @param mg The module manager instance used to retrieve the module path for each interaction.
 * @returns A handler to create a RxJS observable of dispatchers that take incoming interactions and execute their corresponding modules.
 */
export function createInteractionHandler<T extends Interaction>(
    source: Observable<Interaction>,
    mg: ModuleManager,
) {
    return createGenericHandler<Interaction, T, Result<ReturnType<typeof createDispatcher>, void>>(
        source,
        async event => {
            const fullPath = mg.get(Id.reconstruct(event));
            if(!fullPath) {
                return Err.EMPTY
            }
            return Files
                .defaultModuleLoader<Processed<CommandModule>>(fullPath)
                .then(payload =>
<<<<<<< HEAD
                   Ok(createDispatcher({ 
                       module: payload.module,
                       event,
                      })));
=======
                   Ok(createDispatcher({ module: payload.module, event })));
>>>>>>> 89f6bbb9
        },
    );
}

export function createMessageHandler(
    source: Observable<Message>,
    defaultPrefix: string,
    mg: ModuleManager,
) {
    return createGenericHandler(source, async event => {
        const [prefix, ...rest] = fmt(event.content, defaultPrefix);
        const fullPath = mg.get(`${prefix}_A1`);

        if(!fullPath) {
            return Err('Possibly undefined behavior: could not find a static id to resolve')
        }
        return Files
            .defaultModuleLoader<Processed<CommandModule>>(fullPath)
            .then(({ module })=> {
                const args = contextArgs(event, rest);
<<<<<<< HEAD
                return Ok({ args, ...payload });
=======
                return Ok({ module, args });
>>>>>>> 89f6bbb9
            });
    });
}
/**
 * IMPURE SIDE EFFECT
 * This function assigns remaining, incomplete data to each imported module.
 */
function assignDefaults<T extends Module>(
    moduleManager: ModuleManager,
): MonoTypeOperatorFunction<ImportPayload<T>> {
    return tap(({ module, absPath }) => {
        module.name ??= Files.filename(absPath);
        module.description ??= '...';
        moduleManager.setMetadata(module, {
            isClass: module.constructor.name === 'Function',
            fullPath: absPath,
            id: Id.create(module.name, module.type),
        });
    });
}

export function buildModules<T extends AnyModule>(
    input: ObservableInput<string>,
    moduleManager: ModuleManager,
) {
    return Files
        .buildModuleStream<Processed<T>>(input)
        .pipe(assignDefaults(moduleManager));
}


interface ExecutePayload {
    module: Processed<Module>;
    task: () => Awaitable<unknown>;
    args: unknown[]
}
/**
 * Wraps the task in a Result as a try / catch.
 * if the task is ok, an event is emitted and the stream becomes empty
 * if the task is an error, throw an error down the stream which will be handled by catchError
 * @param emitter reference to SernEmitter that will emit a successful execution of module
 * @param module the module that will be executed with task
 * @param task the deferred execution which will be called
 */
export function executeModule(
    emitter: Emitter,
    logger: Logging|undefined,
    errHandler: ErrorHandling,
    {
        module,
        task,
        args
    }: ExecutePayload,
) {
    return of(module).pipe(
        //converting the task into a promise so rxjs can resolve the Awaitable properly
        concatMap(() => Result.wrapAsync(async () => task())),
        concatMap(result => {
            if (result.isOk()) {
                emitter.emit('module.activate', SernEmitter.success(module));
                return EMPTY;
            } 
            return throwError(() => SernEmitter.failure(module, result.error));
            
        }),
    );
}

/**
 * A higher order function that
 * - creates a stream of {@link VoidResult} { config.createStream }
 * - any failures results to { config.onFailure } being called
 * - if all results are ok, the stream is converted to { config.onNext }
 * emit config.onSuccess Observable
 * @param config
 * @returns receiver function for flattening a stream of data
 */
export function createResultResolver<
    T extends { execute: (...args: any[]) => any; onEvent: ControlPlugin[] },
    Args extends { module: T; [key: string]: unknown },
    Output,
>(config: {
    onStop?: (module: T) => unknown;
    onNext: (args: Args) => Output;
    createStream: (args: Args) => Observable<VoidResult>;
}) {
    return (args: Args) => {
        const task$ = config.createStream(args);
        return task$.pipe(
            tap(result => {
                result.isErr() && config.onStop?.(args.module);
            }),
            everyPluginOk,
            filterMapTo(() => config.onNext(args)),
        );
    };
}

/**
 * Calls a module's init plugins and checks for Err. If so, call { onStop } and
 * ignore the module
 */
export function callInitPlugins<T extends Processed<AnyModule>>(sernEmitter: Emitter) {
    return concatMap(
        createResultResolver({
            createStream: args => from(args.module.plugins).pipe(callPlugin(args)),
            onStop: (module: T) => {
                sernEmitter.emit(
                    'module.register',
                    SernEmitter.failure(module, SernError.PluginFailure),
                );
            },
            onNext: ({ module }) => {
                sernEmitter.emit('module.register', SernEmitter.success(module));
                return { module };
            },
        }),
    );
}

/**
 * Creates an executable task ( execute the command ) if  all control plugins are successful
 * @param onStop emits a failure response to the SernEmitter
 */
export function makeModuleExecutor<
    M extends Processed<Module>,
    Args extends { 
        module: M;
        args: unknown[];
    },
>(onStop: (m: M) => unknown) {
    const onNext = ({ args, module }: Args) => ({
        task: () => module.execute(...args),
        module,
        args
    });
    return concatMap(
        createResultResolver({
            onStop,
            createStream: ({ args, module }) => 
                from(module.onEvent)
                    .pipe(callPlugin(args)),
            onNext,
        }),
    );
}

export const handleCrash = (err: ErrorHandling, log?: Logging) =>
    pipe(
        catchError(handleError(err, log)),
        finalize(() => {
            log?.info({
                message: 'A stream closed or reached end of lifetime',
            });
            useContainerRaw()
                ?.disposeAll()
                .then(() => log?.info({ message: 'Cleaning container and crashing' }));
        }),
    );<|MERGE_RESOLUTION|>--- conflicted
+++ resolved
@@ -78,14 +78,10 @@
             return Files
                 .defaultModuleLoader<Processed<CommandModule>>(fullPath)
                 .then(payload =>
-<<<<<<< HEAD
                    Ok(createDispatcher({ 
                        module: payload.module,
                        event,
                       })));
-=======
-                   Ok(createDispatcher({ module: payload.module, event })));
->>>>>>> 89f6bbb9
         },
     );
 }
@@ -104,13 +100,10 @@
         }
         return Files
             .defaultModuleLoader<Processed<CommandModule>>(fullPath)
-            .then(({ module })=> {
+            .then((payload)=> {
                 const args = contextArgs(event, rest);
-<<<<<<< HEAD
                 return Ok({ args, ...payload });
-=======
-                return Ok({ module, args });
->>>>>>> 89f6bbb9
+
             });
     });
 }
