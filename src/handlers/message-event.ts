import { mergeMap, EMPTY } from 'rxjs';
import type { Message } from 'discord.js';
import { SernEmitter } from '../core';
import { sharedEventStream, SernError, filterTap } from '../core/_internal';
import { createMessageHandler, executeModule, makeModuleExecutor } from './_internal';
import type { DependencyList } from '../types/ioc';

/**
 * Ignores messages from any person / bot except itself
 * @param prefix
 */
function isNonBot(prefix: string) {
    return (msg: Message): msg is Message => !msg.author.bot && hasPrefix(prefix, msg.content);
}

function hasPrefix(prefix: string, content: string) {
    const prefixInContent = content.slice(0, prefix.length);
    return (
        prefixInContent.localeCompare(prefix, undefined, {
            sensitivity: 'accent',
        }) === 0
    );
}

export function messageHandler(
    [emitter, err, log, modules, client]: DependencyList,
    defaultPrefix: string | undefined,
) {
    if (!defaultPrefix) {
        log?.debug({
            message: 'No prefix found. message handler shutting down',
        });
        return EMPTY;
    }
    const messageStream$ = sharedEventStream<Message>(client, 'messageCreate');
    const handle = createMessageHandler(messageStream$, defaultPrefix, modules);

    const msgCommands$ = handle(isNonBot(defaultPrefix));

    return msgCommands$.pipe(
        filterTap((e) => emitter.emit('warning', SernEmitter.warning(e))),
        makeModuleExecutor(module => {
            emitter.emit('module.activate', SernEmitter.failure(module, SernError.PluginFailure));
        }),
<<<<<<< HEAD
        concatMap(payload => executeModule(emitter, log, err, payload)),
=======
        mergeMap(payload => executeModule(emitter, payload)),
>>>>>>> 89f6bbb9
    );
}<|MERGE_RESOLUTION|>--- conflicted
+++ resolved
@@ -42,10 +42,6 @@
         makeModuleExecutor(module => {
             emitter.emit('module.activate', SernEmitter.failure(module, SernError.PluginFailure));
         }),
-<<<<<<< HEAD
-        concatMap(payload => executeModule(emitter, log, err, payload)),
-=======
-        mergeMap(payload => executeModule(emitter, payload)),
->>>>>>> 89f6bbb9
+        mergeMap(payload => executeModule(emitter, log, err, payload)),
     );
 }